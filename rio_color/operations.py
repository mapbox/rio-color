import numpy as np
from .utils import epsilon
from .colorspace import saturate_rgb


# Color manipulation functions
def sigmoidal(arr, contrast, bias):
    """
    Sigmoidal contrast is type of contrast control that
    adjusts the contrast without saturating highlights or shadows.
    It allows control over two factors:
    the contrast range from light to dark, and where the middle value
    of the mid-tones falls. The result is a non-linear and smooth
    contrast change.

    Parameters
    ----------
    contrast : integer
        Enhances the intensity differences between the lighter and darker
        elements of the image. For example, 0 is none, 3 is typical and
        20 is a lot.
    bias : float
        Threshold level for the contrast function to center on
        (typically centered at '50%')


    Notes
    ----------

    Sigmoidal contrast is based on the sigmoidal transfer function:

    .. math:: g(u) = ( 1/(1 + e^{- \alpha * u + \beta)})

    This sigmoid function is scaled so that the output is bound by
    the interval [0, 1].

    .. math:: ( 1/(1 + e^(\beta * (\alpha - u))) - 1/(1 + e^(\beta * \alpha)))/
        ( 1/(1 + e^(\beta*(\alpha - 1))) - 1/(1 + e^(\beta * \alpha)) )

    Where :math: `\alpha` is the threshold level, and :math: `\beta` the
    contrast factor to be applied.

    References
    ----------
    .. [CT] Hany Farid "Fundamentals of Image Processing"
            http://www.cs.dartmouth.edu/farid/downloads/tutorials/fip.pdf

    """
    alpha, beta = bias, contrast
    # We use the names a and b to match documentation.

    if alpha == 0:
        alpha = epsilon

    if beta == 0:
        return arr

    np.seterr(divide='ignore', invalid='ignore')

    if beta > 0:
        numerator = 1 / (1 + np.exp(beta * (alpha - arr))) - \
            1 / (1 + np.exp(beta * alpha))
        denominator = 1 / (1 + np.exp(beta * (alpha - 1))) - \
            1 / (1 + np.exp(beta * alpha))
        output = numerator / denominator

    else:
        # Inverse sigmoidal function:
        # todo: account for 0s
        # todo: formatting ;)
        output = (
            (beta * alpha) - np.log(
                (
                    1 / (
                        (arr / (1 + np.exp(beta * alpha - beta))) -
                        (arr / (1 + np.exp(beta * alpha))) +
                        (1 / (1 + np.exp(beta * alpha)))
                    )
                ) - 1)
            ) / beta

    if np.any(output < 0) or np.any(output > (1 + epsilon)):
        raise ValueError("Sigmoidal contrast output is not within the range of [0,1]")
    elif np.isnan(output.sum()):
        raise ValueError("Sigmoidal contrast output contains NaN")
    else:
        return output


def gamma(arr, g):
    """
    Gamma correction is a nonlinear operation that
    adjusts the image's channel values pixel-by-pixel according
    to a power-law:

    .. math:: pixel_{out} = pixel_{in} ^ {\gamma}

    Setting gamma (:math:`\gamma`) to be less than 1.0 darkens the image and
    setting gamma to be greater than 1.0 lightens it.

    Parameters
    ----------
    gamma (:math:`\gamma`): float
        Reasonable values range from 0.8 to 2.3.


    """
    output = arr**(1.0 / g)

    if np.any(output < 0) or np.any(output > (1 + epsilon)):
        raise ValueError("Gamma corrected output is not within the range of [0,1]")
    elif np.isnan(output.sum()):
        raise ValueError("Gamma corrected output contains NaN")
    else:
        return output


def saturation(arr, percent):
    """
<<<<<<< HEAD
    Apply saturation to RGB array
    multiply saturation in LCH color space
    """
    if arr.shape[0] != 3:
        raise ValueError("saturation requires a 3-band array")
    return saturate_rgb(arr, percent / 100.0)
=======
    Multiply saturation by percent in LCH color space to adjust the intensity
    of color in the image. As saturation increases, colors appear
    more "pure." As saturation decreases, colors appear more "washed-out."

    Parameters
    ----------
    percent: integer

    """
    img = rgb2lch(arr)
    # Adjust chroma, band at index=1
    img[1] = img[1] * (percent / 100.0)
    return lch2rgb(img)


# Utility functions
def rgb2lch(rgb):
    """
    Converts image array from RGB to LCH color space
    """
    from skimage.color import rgb2lab, lab2lch
    # reshape for skimage (bands, cols, rows) -> (cols, rows, bands)
    srgb = np.swapaxes(rgb, 0, 2)
    # convert colorspace
    lch = lab2lch(rgb2lab(srgb))
    # return in (bands, cols, rows) order
    return np.swapaxes(lch, 2, 0)


def lch2rgb(lch):
    """
    Converts image array from LCH color space to RGB
    """
    from skimage.color import lch2lab, lab2rgb
    # reshape for skimage (bands, cols, rows) -> (cols, rows, bands)
    slch = np.swapaxes(lch, 0, 2)
    # convert colorspace
    rgb = lab2rgb(lch2lab(slch))
    # return in (bands, cols, rows) order
    return np.swapaxes(rgb, 2, 0)
>>>>>>> e1dfb370


def simple_atmo(rgb, haze, contrast, bias):
    '''
    A simple, static (non-adaptive) atmospheric correction function.

    Parameters
    ----------
    haze: float
        Amount of haze to adjust for. For example, 0.03
    contrast : integer
        Enhances the intensity differences between the lighter and darker
        elements of the image. For example, 0 is none, 3 is typical and
        20 is a lot.
    bias : float
        Threshold level for the contrast function to center on
        (typically centered at '50%')


    '''
    # bias assumed to be given in percent,
    # convert to proportion
    bias = bias / 100.0

    gamma_b = 1 - haze
    gamma_g = 1 - (haze * (1 / 3.0))

    rgb[1] = gamma(rgb[1], gamma_g)
    rgb[2] = gamma(rgb[2], gamma_b)

    output = sigmoidal(rgb, contrast, bias)

    return output


def parse_operations(operations):
    """Takes an iterable of operations,
    each operation is expected to be a string with a specified syntax

    "OPERATION-NAME BANDS ARGS..."

    And yields a list of functions that take and return ndarrays
    """
    band_lookup = {'r': 1, 'g': 2, 'b': 3}
    count = len(band_lookup)

    opfuncs = {
        'saturation': saturation,
        'sigmoidal': sigmoidal,
        'gamma': gamma}

    opkwargs = {
        'saturation': ('percent',),
        'sigmoidal': ('contrast', 'bias'),
        'gamma': ('g',)}

    # Operations that assume RGB colorspace
    rgb_ops = ('saturation',)

    for op in operations:
        parts = op.split(" ")
        opname = parts[0]
        bandstr = parts[1]
        args = parts[2:]

        try:
            func = opfuncs[opname]
        except KeyError:
            raise ValueError("{} is not a valid operation".format(opname))

        if opname in rgb_ops:
            # ignore bands, assumed to be in rgb
            # push 2nd arg into args
            args = [bandstr] + args
            bands = (1, 2, 3)
        else:
            # 2nd arg is bands
            # parse r,g,b ~= 1,2,3
            bands = set()
            for bs in bandstr.split(","):
                try:
                    band = int(bs)
                except ValueError:
                    band = band_lookup[bs.lower()]
                if band < 1 or band > count:
                    raise ValueError(
                        "{} BAND must be between 1 and {}"
                        .format(opname, count))
                bands.add(band)

        # assume all args are float
        args = [float(arg) for arg in args]
        kwargs = dict(zip(opkwargs[opname], args))

        def f(arr, func=func, kwargs=kwargs):
            # Avoid mutation by copying
            newarr = arr.copy()
            if opname in rgb_ops:
                # apply func to array's first 3 bands, assumed r,g,b
                # additional band(s) are untouched
                newarr[0:3] = func(newarr[0:3], **kwargs)
            else:
                # apply func to array band at a time
                for b in bands:
                    newarr[b - 1] = func(arr[b - 1], **kwargs)
            return newarr

        yield f<|MERGE_RESOLUTION|>--- conflicted
+++ resolved
@@ -116,56 +116,21 @@
 
 
 def saturation(arr, percent):
-    """
-<<<<<<< HEAD
-    Apply saturation to RGB array
-    multiply saturation in LCH color space
+    """Apply saturation to an RGB array (in LCH color space)
+
+    Multiply saturation by percent in LCH color space to adjust the intensity
+    of color in the image. As saturation increases, colors appear
+    more "pure." As saturation decreases, colors appear more "washed-out."
+
+    Parameters
+    ----------
+    arr: ndarray with shape (3, ..., ...)
+    percent: integer
+
     """
     if arr.shape[0] != 3:
         raise ValueError("saturation requires a 3-band array")
     return saturate_rgb(arr, percent / 100.0)
-=======
-    Multiply saturation by percent in LCH color space to adjust the intensity
-    of color in the image. As saturation increases, colors appear
-    more "pure." As saturation decreases, colors appear more "washed-out."
-
-    Parameters
-    ----------
-    percent: integer
-
-    """
-    img = rgb2lch(arr)
-    # Adjust chroma, band at index=1
-    img[1] = img[1] * (percent / 100.0)
-    return lch2rgb(img)
-
-
-# Utility functions
-def rgb2lch(rgb):
-    """
-    Converts image array from RGB to LCH color space
-    """
-    from skimage.color import rgb2lab, lab2lch
-    # reshape for skimage (bands, cols, rows) -> (cols, rows, bands)
-    srgb = np.swapaxes(rgb, 0, 2)
-    # convert colorspace
-    lch = lab2lch(rgb2lab(srgb))
-    # return in (bands, cols, rows) order
-    return np.swapaxes(lch, 2, 0)
-
-
-def lch2rgb(lch):
-    """
-    Converts image array from LCH color space to RGB
-    """
-    from skimage.color import lch2lab, lab2rgb
-    # reshape for skimage (bands, cols, rows) -> (cols, rows, bands)
-    slch = np.swapaxes(lch, 0, 2)
-    # convert colorspace
-    rgb = lab2rgb(lch2lab(slch))
-    # return in (bands, cols, rows) order
-    return np.swapaxes(rgb, 2, 0)
->>>>>>> e1dfb370
 
 
 def simple_atmo(rgb, haze, contrast, bias):
